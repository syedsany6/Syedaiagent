--- conflicted
+++ resolved
@@ -20,9 +20,6 @@
 packages = ["common", "hosts"]
 
 [tool.uv.workspace]
-<<<<<<< HEAD
-members = ["agents/crewai", "agents/semantickernel", "agents/ag2"]
-=======
 members = [
     "agents/crewai",
     "agents/google_adk",
@@ -31,8 +28,8 @@
     "hosts/multiagent",
     "agents/llama_index_file_chat",
     "agents/semantickernel",
+    "agents/ag2"
 ]
->>>>>>> 63d5041f
 
 [build-system]
 requires = ["hatchling"]
